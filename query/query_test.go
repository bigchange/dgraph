--- conflicted
+++ resolved
@@ -103,11 +103,7 @@
 		t.Error(err)
 	}
 
-<<<<<<< HEAD
-	worker.Init(ps, nil, 0, 1)
-=======
-	worker.Init(ps, nil, nil)
->>>>>>> 0deabbb5
+	worker.Init(ps, nil, nil, 0, 1)
 
 	uo := flatbuffers.GetUOffsetT(sg.result)
 	r := new(task.Result)
@@ -138,11 +134,7 @@
 	ps := new(store.Store)
 	ps.Init(dir)
 
-<<<<<<< HEAD
-	worker.Init(ps, nil, 0, 1)
-=======
-	worker.Init(ps, nil, nil)
->>>>>>> 0deabbb5
+	worker.Init(ps, nil, nil, 0, 1)
 
 	clog := commit.NewLogger(dir, "mutations", 50<<20)
 	clog.Init()
